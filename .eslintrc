--- conflicted
+++ resolved
@@ -1,12 +1,9 @@
 {
   "env": {
     "node": true
-<<<<<<< HEAD
-=======
   },
   "rules": {
     "strict": [2, "never"],
     "quotes": [2, "single"]
->>>>>>> 624d36e3
   }
 }