--- conflicted
+++ resolved
@@ -22,13 +22,8 @@
     "chokidar-cli": "^1.0.1",
     "codecov.io": "^0.1.2",
     "coveralls": "^2.11.2",
-<<<<<<< HEAD
     "eslint": "^3.19.0",
-    "istanbul": "^0.3.14",
-=======
-    "eslint": "^1.5.0",
     "istanbul": "^0.4.5",
->>>>>>> 89412533
     "tape": "^4.0.0"
   },
   "scripts": {
