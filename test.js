var test = require('tape');
var postcss = require('postcss');
var plugin = require('./');
var name = require('./package.json').name;

var tests = [
  {
    should: 'scope selectors',
    input: '.foobar {}',
    expected: ':local(.foobar) {}'
  },
  {
    should: 'scope ids',
    input: '#foobar {}',
    expected: ':local(#foobar) {}'
  },
  {
    should: 'scope multiple selectors',
    input: '.foo, .baz {}',
    expected: ':local(.foo), :local(.baz) {}'
  },
  {
    should: 'scope sibling selectors',
    input: '.foo ~ .baz {}',
    expected: ':local(.foo) ~ :local(.baz) {}'
  },
  {
    should: 'scope psuedo elements',
    input: '.foo:after {}',
    expected: ':local(.foo):after {}'
  },
  {
    should: 'scope media queries',
    input: '@media only screen { .foo {} }',
    expected: '@media only screen { :local(.foo) {} }'
  },
  {
    should: 'allow narrow global selectors',
    input: ':global(.foo .bar) {}',
    expected: '.foo .bar {}'
  },
  {
    should: 'allow narrow local selectors',
    input: ':local(.foo .bar) {}',
    expected: ':local(.foo) :local(.bar) {}'
  },
  {
    should: 'allow broad global selectors',
    input: ':global .foo .bar {}',
    expected: '.foo .bar {}'
  },
  {
    should: 'allow broad local selectors',
    input: ':local .foo .bar {}',
    expected: ':local(.foo) :local(.bar) {}'
  },
  {
    should: 'allow multiple narrow global selectors',
    input: ':global(.foo), :global(.bar) {}',
    expected: '.foo, .bar {}'
  },
  {
    should: 'allow multiple broad global selectors',
    input: ':global .foo, :global .bar {}',
    expected: '.foo, .bar {}'
  },
  {
    should: 'allow multiple broad local selectors',
    input: ':local .foo, :local .bar {}',
    expected: ':local(.foo), :local(.bar) {}'
  },
  {
    should: 'allow narrow global selectors nested inside local styles',
    input: '.foo :global(.foo .bar) {}',
    expected: ':local(.foo) .foo .bar {}'
  },
  {
    should: 'allow broad global selectors nested inside local styles',
    input: '.foo :global .foo .bar {}',
    expected: ':local(.foo) .foo .bar {}'
  },
  {
    should: 'allow parentheses inside narrow global selectors',
    input: '.foo :global(.foo:not(.bar)) {}',
    expected: ':local(.foo) .foo:not(.bar) {}'
  },
  {
    should: 'allow parentheses inside narrow local selectors',
    input: '.foo :local(.foo:not(.bar)) {}',
    expected: ':local(.foo) :local(.foo):not(:local(.bar)) {}'
  },
  {
    should: 'allow narrow global selectors appended to local styles',
    input: '.foo:global(.foo.bar) {}',
    expected: ':local(.foo).foo.bar {}'
  },
  {
    should: 'ignore selectors that are already local',
    input: ':local(.foobar) {}',
    expected: ':local(.foobar) {}'
  },
  {
    should: 'ignore nested selectors that are already local',
    input: ':local(.foo) :local(.bar) {}',
    expected: ':local(.foo) :local(.bar) {}'
  },
  {
    should: 'ignore multiple selectors that are already local',
    input: ':local(.foo), :local(.bar) {}',
    expected: ':local(.foo), :local(.bar) {}'
  },
  {
    should: 'ignore sibling selectors that are already local',
    input: ':local(.foo) ~ :local(.bar) {}',
    expected: ':local(.foo) ~ :local(.bar) {}'
  },
  {
    should: 'ignore psuedo elements that are already local',
    input: ':local(.foo):after {}',
    expected: ':local(.foo):after {}'
  },
  {
    should: 'broad global should be limited to selector',
    input: ':global .foo, .bar :global, .foobar :global {}',
    expected: '.foo, :local(.bar), :local(.foobar) {}'
  },
  {
    should: 'broad global should be limited to nested selector',
    input: '.foo:not(:global .bar).foobar {}',
    expected: ':local(.foo):not(.bar):local(.foobar) {}'
  },
  {
    should: 'broad global and local should allow switching',
    input: '.foo :global .bar :local .foobar :local .barfoo {}',
    expected: ':local(.foo) .bar :local(.foobar) :local(.barfoo) {}'
  },
  {
    should: 'localize a single animation-name',
    input: '.foo { animation-name: bar; }',
    expected: ':local(.foo) { animation-name: :local(bar); }'
  },
  {
    should: 'localize multiple animation-names',
    input: '.foo { animation-name: bar, foobar; }',
    expected: ':local(.foo) { animation-name: :local(bar), :local(foobar); }'
  },
  {
    should: 'localize animation',
    input: '.foo { animation: bar 5s, foobar; }',
    expected: ':local(.foo) { animation: :local(bar) 5s, :local(foobar); }'
  },
  {
    should: 'localize animation with vendor prefix',
    input: '.foo { -webkit-animation: bar; animation: bar; }',
    expected: ':local(.foo) { -webkit-animation: :local(bar); animation: :local(bar); }'
  },
  {
    should: 'not localize other rules',
    input: '.foo { content: "animation: bar;" }',
    expected: ':local(.foo) { content: "animation: bar;" }'
  },
  {
    should: 'not localize global rules',
    input: ':global .foo { animation: foo; animation-name: bar; }',
    expected: '.foo { animation: foo; animation-name: bar; }'
  },
  {
    should: 'handle a complex animation rule',
    input: '.foo { animation: foo, bar 5s linear 2s infinite alternate, barfoo 1s; }',
    expected: ':local(.foo) { animation: :local(foo), :local(bar) 5s linear 2s infinite alternate, :local(barfoo) 1s; }'
  },
  {
    should: 'default to global when mode provided',
    input: '.foo {}',
    options: { mode: "global" },
    expected: '.foo {}'
  },
  {
    should: 'default to local when mode provided',
    input: '.foo {}',
    options: { mode: "local" },
    expected: ':local(.foo) {}'
  },
  {
    should: 'use correct spacing',
    input: [
      '.a :local .b {}',
      '.a:local.b {}',
      '.a:local(.b) {}',
      '.a:local( .b ) {}',
      '.a :local(.b) {}',
      '.a :local( .b ) {}',
      ':local(.a).b {}',
      ':local( .a ).b {}',
      ':local(.a) .b {}',
      ':local( .a ) .b {}'
    ].join("\n"),
    options: { mode: "global" },
    expected: [
      '.a :local(.b) {}',
      '.a:local(.b) {}',
      '.a:local(.b) {}',
      '.a:local(.b) {}',
      '.a :local(.b) {}',
      '.a :local(.b) {}',
      ':local(.a).b {}',
      ':local(.a).b {}',
      ':local(.a) .b {}',
      ':local(.a) .b {}'
    ].join("\n")
  },
  {
    should: 'localize keyframes',
    input: '@keyframes foo { from { color: red; } to { color: blue; } }',
    expected: '@keyframes :local(foo) { from { color: red; } to { color: blue; } }'
  },
  {
    should: 'localize keyframes in global default mode',
    input: '@keyframes foo {}',
    options: { mode: "global" },
    expected: '@keyframes foo {}'
  },
  {
    should: 'localize explicit keyframes',
    input: '@keyframes :local(foo) { 0% { color: red; } 100% { color: blue; } } @-webkit-keyframes :global(bar) { from { color: red; } to { color: blue; } }',
    expected: '@keyframes :local(foo) { 0% { color: red; } 100% { color: blue; } } @-webkit-keyframes bar { from { color: red; } to { color: blue; } }'
  },
  {
    should: 'ignore :export statements',
    input: ':export { foo: __foo; }',
    expected: ':export { foo: __foo; }'
  },
  {
    should: 'ignore :import statemtents',
    input: ':import("~/lol.css") { foo: __foo; }',
    expected: ':import("~/lol.css") { foo: __foo; }'
  },
  {
    should: 'compile in pure mode',
    input: ':global(.foo).bar, [type="radio"] ~ .label, :not(.foo), #bar {}',
    options: { mode: "pure" },
    expected: '.foo:local(.bar), [type="radio"] ~ :local(.label), :not(:local(.foo)), :local(#bar) {}'
  },
  {
    should: 'compile explict global element',
    input: ':global(input) {}',
    expected: 'input {}'
  },
  {
    should: 'compile explict global attribute',
    input: ':global([type="radio"]), :not(:global [type="radio"]) {}',
    expected: '[type="radio"], :not([type="radio"]) {}'
  },

  {
    should: 'throw on invalid mode',
    input: '',
    options: { mode: "???" },
    error: /'global', 'local' or 'pure'/
  },
  {
    should: 'throw on inconsistent selector result',
    input: ':global .foo, .bar {}',
    error: /Inconsistent/
  },
  {
    should: 'throw on nested :locals',
    input: ':local(:local(.foo)) {}',
    error: /is not allowed inside/
  },
  {
    should: 'throw on nested :globals',
    input: ':global(:global(.foo)) {}',
    error: /is not allowed inside/
  },
  {
    should: 'throw on nested mixed',
    input: ':local(:global(.foo)) {}',
    error: /is not allowed inside/
  },
  {
    should: 'throw on nested broad :local',
    input: ':global(:local .foo) {}',
    error: /is not allowed inside/
  },
  {
    should: 'throw on incorrect spacing with broad :global',
    input: '.foo :global.bar {}',
    error: /Missing whitespace after :global/
  },
  {
    should: 'throw on incorrect spacing with broad :local',
    input: '.foo:local .bar {}',
    error: /Missing whitespace before :local/
  },
  {
    should: 'throw on not pure selector (global class)',
    input: ':global(.foo) {}',
    options: { mode: "pure" },
    error: /':global\(\.foo\)' is not pure/
  },
  {
    should: 'throw on not pure selector (with multiple 1)',
    input: '.foo, :global(.bar) {}',
    options: { mode: "pure" },
    error: /'.foo, :global\(\.bar\)' is not pure/
  },
  {
    should: 'throw on not pure selector (with multiple 2)',
    input: ':global(.bar), .foo {}',
    options: { mode: "pure" },
    error: /':global\(\.bar\), .foo' is not pure/
  },
  {
    should: 'throw on not pure selector (element)',
    input: 'input {}',
    options: { mode: "pure" },
    error: /'input' is not pure/
  },
  {
    should: 'throw on not pure selector (attribute)',
    input: '[type="radio"] {}',
    options: { mode: "pure" },
    error: /'\[type="radio"\]' is not pure/
  },
  {
    should: 'throw on not pure keyframes',
    input: '@keyframes :global(foo) {}',
    options: { mode: "pure" },
    error: /@keyframes :global\(\.\.\.\) is not allowed in pure mode/
  },
  {
    should: 'pass through global element',
    input: 'input {}',
    expected: 'input {}'
  },
  {
    should: 'localise class and pass through element',
    input: '.foo input {}',
    expected: ':local(.foo) input {}'
  },
  {
    should: 'pass through attribute selector',
    input: '[type="radio"] {}',
    expected: '[type="radio"] {}'
  },
  {
<<<<<<< HEAD
    should: 'localise class and pass through attribute',
    input: '.foo :not([type="radio"]) {}',
    expected: ':local(.foo) :not([type="radio"]) {}'
=======
    should: 'throw on implicit global attribute in nested',
    input: ':not([type="radio"]) {}',
    error: /':not\(\[type="radio"\]\)' must be explicit flagged :global/
  },

  {
    should: 'not modify urls without option',
    input: '.a { background: url(./image.png); }\n' +
      ':global .b { background: url(image.png); }\n' +
      '.c { background: url("./image.png"); }',
    expected: ':local(.a) { background: url(./image.png); }\n' +
      '.b { background: url(image.png); }\n' +
      ':local(.c) { background: url("./image.png"); }'
  },
  {
    should: 'rewrite url in local block',
    input: '.a { background: url(./image.png); }\n' +
      ':global .b { background: url(image.png); }\n' +
      '.c { background: url("./image.png"); }',
    options: {
      rewriteUrl: function(global, url) {
        var mode = global ? 'global' : 'local';
        return '(' + mode + ')' + url + '"' + mode + '"';
      }
    },
    expected: ':local(.a) { background: url((local\\)./image.png\\\"local\\\"); }\n' +
      '.b { background: url((global\\)image.png\\\"global\\\"); }\n' +
      ':local(.c) { background: url(\"(local)./image.png\\\"local\\\"\"); }'
>>>>>>> cc92a128
  }
  
];

function process (css, options) {
    return postcss(plugin(options)).process(css).css;
}

test(name, function (t) {
    t.plan(tests.length);

    tests.forEach(function (testCase) {
        var options = testCase.options || {};
        if(testCase.error) {
          t.throws(function() {
            process(testCase.input, options);
          }, testCase.error, 'should ' + testCase.should);
        } else {
          t.equal(process(testCase.input, options), testCase.expected, 'should ' + testCase.should);
        }
    });
});


test('should use the postcss plugin api', function (t) {
    t.plan(2);
    t.ok(plugin().postcssVersion, 'should be able to access version');
    t.equal(plugin().postcssPlugin, name, 'should be able to access name');
});<|MERGE_RESOLUTION|>--- conflicted
+++ resolved
@@ -345,17 +345,6 @@
     expected: '[type="radio"] {}'
   },
   {
-<<<<<<< HEAD
-    should: 'localise class and pass through attribute',
-    input: '.foo :not([type="radio"]) {}',
-    expected: ':local(.foo) :not([type="radio"]) {}'
-=======
-    should: 'throw on implicit global attribute in nested',
-    input: ':not([type="radio"]) {}',
-    error: /':not\(\[type="radio"\]\)' must be explicit flagged :global/
-  },
-
-  {
     should: 'not modify urls without option',
     input: '.a { background: url(./image.png); }\n' +
       ':global .b { background: url(image.png); }\n' +
@@ -378,9 +367,8 @@
     expected: ':local(.a) { background: url((local\\)./image.png\\\"local\\\"); }\n' +
       '.b { background: url((global\\)image.png\\\"global\\\"); }\n' +
       ':local(.c) { background: url(\"(local)./image.png\\\"local\\\"\"); }'
->>>>>>> cc92a128
   }
-  
+
 ];
 
 function process (css, options) {
